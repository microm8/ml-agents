--- conflicted
+++ resolved
@@ -34,12 +34,8 @@
 
 BouncerLearning:
     normalize: true
-<<<<<<< HEAD
     beta: 0.0
     max_steps: 1.0e6
-=======
-    max_steps: 5.0e5
->>>>>>> 8f2aff49
     num_layers: 2
     hidden_units: 64
     summary_freq: 1000
