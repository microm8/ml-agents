using UnityEngine;
using MLAgents;

public class WalkerAgent : Agent
{
    [Header("Specific to Walker")][Header("Target To Walk Towards")][Space(10)]
    public Transform target;

    Vector3 m_DirToTarget;
    public Transform hips;
    public Transform chest;
    public Transform spine;
    public Transform head;
    public Transform thighL;
    public Transform shinL;
    public Transform footL;
    public Transform thighR;
    public Transform shinR;
    public Transform footR;
    public Transform armL;
    public Transform forearmL;
    public Transform handL;
    public Transform armR;
    public Transform forearmR;
    public Transform handR;
<<<<<<< HEAD
    JointDriveController jdController;
=======
    JointDriveController m_JdController;
    bool m_IsNewDecisionStep;
    int m_CurrentDecisionStep;
>>>>>>> 46f170b4

    private Rigidbody m_HipsRb;
    private Rigidbody m_ChestRb;
    private Rigidbody m_SpineRb;

    private ResetParameters m_ResetParams;

    public override void InitializeAgent()
    {
        m_JdController = GetComponent<JointDriveController>();
        m_JdController.SetupBodyPart(hips);
        m_JdController.SetupBodyPart(chest);
        m_JdController.SetupBodyPart(spine);
        m_JdController.SetupBodyPart(head);
        m_JdController.SetupBodyPart(thighL);
        m_JdController.SetupBodyPart(shinL);
        m_JdController.SetupBodyPart(footL);
        m_JdController.SetupBodyPart(thighR);
        m_JdController.SetupBodyPart(shinR);
        m_JdController.SetupBodyPart(footR);
        m_JdController.SetupBodyPart(armL);
        m_JdController.SetupBodyPart(forearmL);
        m_JdController.SetupBodyPart(handL);
        m_JdController.SetupBodyPart(armR);
        m_JdController.SetupBodyPart(forearmR);
        m_JdController.SetupBodyPart(handR);

        m_HipsRb = hips.GetComponent<Rigidbody>();
        m_ChestRb = chest.GetComponent<Rigidbody>();
        m_SpineRb = spine.GetComponent<Rigidbody>();

        var academy = FindObjectOfType<WalkerAcademy>();
        m_ResetParams = academy.resetParameters;

        SetResetParameters();
    }

    /// <summary>
    /// Add relevant information on each body part to observations.
    /// </summary>
    public void CollectObservationBodyPart(BodyPart bp)
    {
        var rb = bp.rb;
        AddVectorObs(bp.groundContact.touchingGround ? 1 : 0); // Is this bp touching the ground
        AddVectorObs(rb.velocity);
        AddVectorObs(rb.angularVelocity);
        var localPosRelToHips = hips.InverseTransformPoint(rb.position);
        AddVectorObs(localPosRelToHips);

        if (bp.rb.transform != hips && bp.rb.transform != handL && bp.rb.transform != handR &&
            bp.rb.transform != footL && bp.rb.transform != footR && bp.rb.transform != head)
        {
            AddVectorObs(bp.currentXNormalizedRot);
            AddVectorObs(bp.currentYNormalizedRot);
            AddVectorObs(bp.currentZNormalizedRot);
            AddVectorObs(bp.currentStrength / m_JdController.maxJointForceLimit);
        }
    }

    /// <summary>
    /// Loop over body parts to add them to observation.
    /// </summary>
    public override void CollectObservations()
    {
        m_JdController.GetCurrentJointForces();

        AddVectorObs(m_DirToTarget.normalized);
        AddVectorObs(m_JdController.bodyPartsDict[hips].rb.position);
        AddVectorObs(hips.forward);
        AddVectorObs(hips.up);

        foreach (var bodyPart in m_JdController.bodyPartsDict.Values)
        {
            CollectObservationBodyPart(bodyPart);
        }
    }

    public override void AgentAction(float[] vectorAction, string textAction)
    {
<<<<<<< HEAD
        var bpDict = jdController.bodyPartsDict;
        int i = -1;

        bpDict[chest].SetJointTargetRotation(vectorAction[++i], vectorAction[++i], vectorAction[++i]);
        bpDict[spine].SetJointTargetRotation(vectorAction[++i], vectorAction[++i], vectorAction[++i]);

        bpDict[thighL].SetJointTargetRotation(vectorAction[++i], vectorAction[++i], 0);
        bpDict[thighR].SetJointTargetRotation(vectorAction[++i], vectorAction[++i], 0);
        bpDict[shinL].SetJointTargetRotation(vectorAction[++i], 0, 0);
        bpDict[shinR].SetJointTargetRotation(vectorAction[++i], 0, 0);
        bpDict[footR].SetJointTargetRotation(vectorAction[++i], vectorAction[++i], vectorAction[++i]);
        bpDict[footL].SetJointTargetRotation(vectorAction[++i], vectorAction[++i], vectorAction[++i]);


        bpDict[armL].SetJointTargetRotation(vectorAction[++i], vectorAction[++i], 0);
        bpDict[armR].SetJointTargetRotation(vectorAction[++i], vectorAction[++i], 0);
        bpDict[forearmL].SetJointTargetRotation(vectorAction[++i], 0, 0);
        bpDict[forearmR].SetJointTargetRotation(vectorAction[++i], 0, 0);
        bpDict[head].SetJointTargetRotation(vectorAction[++i], vectorAction[++i], 0);

        //update joint strength settings
        bpDict[chest].SetJointStrength(vectorAction[++i]);
        bpDict[spine].SetJointStrength(vectorAction[++i]);
        bpDict[head].SetJointStrength(vectorAction[++i]);
        bpDict[thighL].SetJointStrength(vectorAction[++i]);
        bpDict[shinL].SetJointStrength(vectorAction[++i]);
        bpDict[footL].SetJointStrength(vectorAction[++i]);
        bpDict[thighR].SetJointStrength(vectorAction[++i]);
        bpDict[shinR].SetJointStrength(vectorAction[++i]);
        bpDict[footR].SetJointStrength(vectorAction[++i]);
        bpDict[armL].SetJointStrength(vectorAction[++i]);
        bpDict[forearmL].SetJointStrength(vectorAction[++i]);
        bpDict[armR].SetJointStrength(vectorAction[++i]);
        bpDict[forearmR].SetJointStrength(vectorAction[++i]);
    }
=======
        m_DirToTarget = target.position - m_JdController.bodyPartsDict[hips].rb.position;

        // Apply action to all relevant body parts.
        if (m_IsNewDecisionStep)
        {
            var bpDict = m_JdController.bodyPartsDict;
            var i = -1;

            bpDict[chest].SetJointTargetRotation(vectorAction[++i], vectorAction[++i], vectorAction[++i]);
            bpDict[spine].SetJointTargetRotation(vectorAction[++i], vectorAction[++i], vectorAction[++i]);

            bpDict[thighL].SetJointTargetRotation(vectorAction[++i], vectorAction[++i], 0);
            bpDict[thighR].SetJointTargetRotation(vectorAction[++i], vectorAction[++i], 0);
            bpDict[shinL].SetJointTargetRotation(vectorAction[++i], 0, 0);
            bpDict[shinR].SetJointTargetRotation(vectorAction[++i], 0, 0);
            bpDict[footR].SetJointTargetRotation(vectorAction[++i], vectorAction[++i], vectorAction[++i]);
            bpDict[footL].SetJointTargetRotation(vectorAction[++i], vectorAction[++i], vectorAction[++i]);


            bpDict[armL].SetJointTargetRotation(vectorAction[++i], vectorAction[++i], 0);
            bpDict[armR].SetJointTargetRotation(vectorAction[++i], vectorAction[++i], 0);
            bpDict[forearmL].SetJointTargetRotation(vectorAction[++i], 0, 0);
            bpDict[forearmR].SetJointTargetRotation(vectorAction[++i], 0, 0);
            bpDict[head].SetJointTargetRotation(vectorAction[++i], vectorAction[++i], 0);

            //update joint strength settings
            bpDict[chest].SetJointStrength(vectorAction[++i]);
            bpDict[spine].SetJointStrength(vectorAction[++i]);
            bpDict[head].SetJointStrength(vectorAction[++i]);
            bpDict[thighL].SetJointStrength(vectorAction[++i]);
            bpDict[shinL].SetJointStrength(vectorAction[++i]);
            bpDict[footL].SetJointStrength(vectorAction[++i]);
            bpDict[thighR].SetJointStrength(vectorAction[++i]);
            bpDict[shinR].SetJointStrength(vectorAction[++i]);
            bpDict[footR].SetJointStrength(vectorAction[++i]);
            bpDict[armL].SetJointStrength(vectorAction[++i]);
            bpDict[forearmL].SetJointStrength(vectorAction[++i]);
            bpDict[armR].SetJointStrength(vectorAction[++i]);
            bpDict[forearmR].SetJointStrength(vectorAction[++i]);
        }
>>>>>>> 46f170b4

    void FixedUpdate(){
        dirToTarget = target.position - jdController.bodyPartsDict[hips].rb.position;

        // Set reward for this step according to mixture of the following elements.
        // a. Velocity alignment with goal direction.
        // b. Rotation alignment with goal direction.
        // c. Encourage head height.
        // d. Discourage head movement.
        AddReward(
            +0.03f * Vector3.Dot(m_DirToTarget.normalized, m_JdController.bodyPartsDict[hips].rb.velocity)
            + 0.01f * Vector3.Dot(m_DirToTarget.normalized, hips.forward)
            + 0.02f * (head.position.y - hips.position.y)
            - 0.01f * Vector3.Distance(m_JdController.bodyPartsDict[head].rb.velocity,
                m_JdController.bodyPartsDict[hips].rb.velocity)
        );
    }

    /// <summary>
<<<<<<< HEAD
=======
    /// Only change the joint settings based on decision frequency.
    /// </summary>
    public void IncrementDecisionTimer()
    {
        if (m_CurrentDecisionStep == agentParameters.numberOfActionsBetweenDecisions ||
            agentParameters.numberOfActionsBetweenDecisions == 1)
        {
            m_CurrentDecisionStep = 1;
            m_IsNewDecisionStep = true;
        }
        else
        {
            m_CurrentDecisionStep++;
            m_IsNewDecisionStep = false;
        }
    }

    /// <summary>
>>>>>>> 46f170b4
    /// Loop over body parts and reset them to initial conditions.
    /// </summary>
    public override void AgentReset()
    {
        if (m_DirToTarget != Vector3.zero)
        {
            transform.rotation = Quaternion.LookRotation(m_DirToTarget);
        }

        foreach (var bodyPart in m_JdController.bodyPartsDict.Values)
        {
            bodyPart.Reset(bodyPart);
        }

<<<<<<< HEAD
=======
        m_IsNewDecisionStep = true;
        m_CurrentDecisionStep = 1;
>>>>>>> 46f170b4
        SetResetParameters();
    }

    public void SetTorsoMass()
    {
        m_ChestRb.mass = m_ResetParams["chest_mass"];
        m_SpineRb.mass = m_ResetParams["spine_mass"];
        m_HipsRb.mass = m_ResetParams["hip_mass"];
    }

    public void SetResetParameters()
    {
        SetTorsoMass();
    }
}<|MERGE_RESOLUTION|>--- conflicted
+++ resolved
@@ -3,7 +3,9 @@
 
 public class WalkerAgent : Agent
 {
-    [Header("Specific to Walker")][Header("Target To Walk Towards")][Space(10)]
+    [Header("Specific to Walker")]
+    [Header("Target To Walk Towards")]
+    [Space(10)]
     public Transform target;
 
     Vector3 m_DirToTarget;
@@ -23,14 +25,7 @@
     public Transform armR;
     public Transform forearmR;
     public Transform handR;
-<<<<<<< HEAD
-    JointDriveController jdController;
-=======
-    JointDriveController m_JdController;
-    bool m_IsNewDecisionStep;
-    int m_CurrentDecisionStep;
->>>>>>> 46f170b4
-
+    private JointDriveController m_JdController;
     private Rigidbody m_HipsRb;
     private Rigidbody m_ChestRb;
     private Rigidbody m_SpineRb;
@@ -109,8 +104,7 @@
 
     public override void AgentAction(float[] vectorAction, string textAction)
     {
-<<<<<<< HEAD
-        var bpDict = jdController.bodyPartsDict;
+        var bpDict = m_JdController.bodyPartsDict;
         int i = -1;
 
         bpDict[chest].SetJointTargetRotation(vectorAction[++i], vectorAction[++i], vectorAction[++i]);
@@ -145,51 +139,10 @@
         bpDict[armR].SetJointStrength(vectorAction[++i]);
         bpDict[forearmR].SetJointStrength(vectorAction[++i]);
     }
-=======
+
+    void FixedUpdate()
+    {
         m_DirToTarget = target.position - m_JdController.bodyPartsDict[hips].rb.position;
-
-        // Apply action to all relevant body parts.
-        if (m_IsNewDecisionStep)
-        {
-            var bpDict = m_JdController.bodyPartsDict;
-            var i = -1;
-
-            bpDict[chest].SetJointTargetRotation(vectorAction[++i], vectorAction[++i], vectorAction[++i]);
-            bpDict[spine].SetJointTargetRotation(vectorAction[++i], vectorAction[++i], vectorAction[++i]);
-
-            bpDict[thighL].SetJointTargetRotation(vectorAction[++i], vectorAction[++i], 0);
-            bpDict[thighR].SetJointTargetRotation(vectorAction[++i], vectorAction[++i], 0);
-            bpDict[shinL].SetJointTargetRotation(vectorAction[++i], 0, 0);
-            bpDict[shinR].SetJointTargetRotation(vectorAction[++i], 0, 0);
-            bpDict[footR].SetJointTargetRotation(vectorAction[++i], vectorAction[++i], vectorAction[++i]);
-            bpDict[footL].SetJointTargetRotation(vectorAction[++i], vectorAction[++i], vectorAction[++i]);
-
-
-            bpDict[armL].SetJointTargetRotation(vectorAction[++i], vectorAction[++i], 0);
-            bpDict[armR].SetJointTargetRotation(vectorAction[++i], vectorAction[++i], 0);
-            bpDict[forearmL].SetJointTargetRotation(vectorAction[++i], 0, 0);
-            bpDict[forearmR].SetJointTargetRotation(vectorAction[++i], 0, 0);
-            bpDict[head].SetJointTargetRotation(vectorAction[++i], vectorAction[++i], 0);
-
-            //update joint strength settings
-            bpDict[chest].SetJointStrength(vectorAction[++i]);
-            bpDict[spine].SetJointStrength(vectorAction[++i]);
-            bpDict[head].SetJointStrength(vectorAction[++i]);
-            bpDict[thighL].SetJointStrength(vectorAction[++i]);
-            bpDict[shinL].SetJointStrength(vectorAction[++i]);
-            bpDict[footL].SetJointStrength(vectorAction[++i]);
-            bpDict[thighR].SetJointStrength(vectorAction[++i]);
-            bpDict[shinR].SetJointStrength(vectorAction[++i]);
-            bpDict[footR].SetJointStrength(vectorAction[++i]);
-            bpDict[armL].SetJointStrength(vectorAction[++i]);
-            bpDict[forearmL].SetJointStrength(vectorAction[++i]);
-            bpDict[armR].SetJointStrength(vectorAction[++i]);
-            bpDict[forearmR].SetJointStrength(vectorAction[++i]);
-        }
->>>>>>> 46f170b4
-
-    void FixedUpdate(){
-        dirToTarget = target.position - jdController.bodyPartsDict[hips].rb.position;
 
         // Set reward for this step according to mixture of the following elements.
         // a. Velocity alignment with goal direction.
@@ -206,27 +159,6 @@
     }
 
     /// <summary>
-<<<<<<< HEAD
-=======
-    /// Only change the joint settings based on decision frequency.
-    /// </summary>
-    public void IncrementDecisionTimer()
-    {
-        if (m_CurrentDecisionStep == agentParameters.numberOfActionsBetweenDecisions ||
-            agentParameters.numberOfActionsBetweenDecisions == 1)
-        {
-            m_CurrentDecisionStep = 1;
-            m_IsNewDecisionStep = true;
-        }
-        else
-        {
-            m_CurrentDecisionStep++;
-            m_IsNewDecisionStep = false;
-        }
-    }
-
-    /// <summary>
->>>>>>> 46f170b4
     /// Loop over body parts and reset them to initial conditions.
     /// </summary>
     public override void AgentReset()
@@ -240,12 +172,6 @@
         {
             bodyPart.Reset(bodyPart);
         }
-
-<<<<<<< HEAD
-=======
-        m_IsNewDecisionStep = true;
-        m_CurrentDecisionStep = 1;
->>>>>>> 46f170b4
         SetResetParameters();
     }
 
