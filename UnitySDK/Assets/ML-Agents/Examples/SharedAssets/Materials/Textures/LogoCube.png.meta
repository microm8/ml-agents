--- conflicted
+++ resolved
@@ -1,13 +1,9 @@
 fileFormatVersion: 2
 guid: be5d24d9d9e024be784fbcb911cb18e8
 TextureImporter:
-  internalIDToNameTable: []
+  fileIDToRecycleName: {}
   externalObjects: {}
-<<<<<<< HEAD
-  serializedVersion: 10
-=======
   serializedVersion: 9
->>>>>>> f5049082
   mipmaps:
     mipMapMode: 0
     enableMipMap: 0
@@ -62,11 +58,7 @@
   compressionQualitySet: 0
   textureFormatSet: 0
   platformSettings:
-<<<<<<< HEAD
-  - serializedVersion: 3
-=======
   - serializedVersion: 2
->>>>>>> f5049082
     buildTarget: DefaultTexturePlatform
     maxTextureSize: 2048
     resizeAlgorithm: 1
@@ -77,12 +69,7 @@
     allowsAlphaSplitting: 0
     overridden: 0
     androidETC2FallbackOverride: 0
-<<<<<<< HEAD
-    forceMaximumCompressionQuality_BC6H_BC7: 1
-  - serializedVersion: 3
-=======
   - serializedVersion: 2
->>>>>>> f5049082
     buildTarget: Standalone
     maxTextureSize: 2048
     resizeAlgorithm: 1
@@ -93,12 +80,7 @@
     allowsAlphaSplitting: 0
     overridden: 0
     androidETC2FallbackOverride: 0
-<<<<<<< HEAD
-    forceMaximumCompressionQuality_BC6H_BC7: 1
-  - serializedVersion: 3
-=======
   - serializedVersion: 2
->>>>>>> f5049082
     buildTarget: iPhone
     maxTextureSize: 2048
     resizeAlgorithm: 1
@@ -109,12 +91,7 @@
     allowsAlphaSplitting: 0
     overridden: 0
     androidETC2FallbackOverride: 0
-<<<<<<< HEAD
-    forceMaximumCompressionQuality_BC6H_BC7: 1
-  - serializedVersion: 3
-=======
   - serializedVersion: 2
->>>>>>> f5049082
     buildTarget: Android
     maxTextureSize: 2048
     resizeAlgorithm: 1
@@ -125,27 +102,17 @@
     allowsAlphaSplitting: 0
     overridden: 0
     androidETC2FallbackOverride: 0
-    forceMaximumCompressionQuality_BC6H_BC7: 1
   spriteSheet:
     serializedVersion: 2
     sprites: []
     outline: []
     physicsShape: []
     bones: []
-<<<<<<< HEAD
-    spriteID: 5e97eb03825dee720800000000000000
-    internalID: 0
-=======
     spriteID: a3ff174ca5d764281aae23e2c354baca
->>>>>>> f5049082
     vertices: []
     indices: 
     edges: []
     weights: []
-<<<<<<< HEAD
-    secondaryTextures: []
-=======
->>>>>>> f5049082
   spritePackingTag: 
   pSDRemoveMatte: 0
   pSDShowRemoveMatteOption: 0
